# coding=utf-8
# Copyright 2023 The HuggingFace Inc. team. All rights reserved.
#
# Licensed under the Apache License, Version 2.0 (the "License");
# you may not use this file except in compliance with the License.
# You may obtain a copy of the License at
#
#     http://www.apache.org/licenses/LICENSE-2.0
#
# Unless required by applicable law or agreed to in writing, software
# distributed under the License is distributed on an "AS IS" BASIS,
# WITHOUT WARRANTIES OR CONDITIONS OF ANY KIND, either express or implied.
# See the License for the specific language governing permissions and
# limitations under the License.
"""Fine-tuning script for Stable Diffusion for text2image with support for LoRA."""

import argparse
import logging
import math
import os
import random
from pathlib import Path
<<<<<<< HEAD
from typing import Optional
import itertools
=======
>>>>>>> d6c05664

import datasets
import numpy as np
import torch
import torch.nn.functional as F
import torch.utils.checkpoint
import transformers
from accelerate import Accelerator
from accelerate.logging import get_logger
from accelerate.utils import ProjectConfiguration, set_seed
from datasets import load_dataset
from huggingface_hub import create_repo, upload_folder
from packaging import version
from torchvision import transforms
from tqdm.auto import tqdm
from transformers import CLIPTextModel, CLIPTokenizer

import diffusers
from diffusers import AutoencoderKL, DDPMScheduler, DiffusionPipeline, UNet2DConditionModel
from diffusers.loaders import AttnProcsLayers
from diffusers.models.attention_processor import LoRAAttnProcessor
from diffusers.optimization import get_scheduler
from diffusers.utils import check_min_version, is_wandb_available
from diffusers.utils.import_utils import is_xformers_available


# Will error if the minimal version of diffusers is not installed. Remove at your own risks.
check_min_version("0.15.0.dev0")

logger = get_logger(__name__, log_level="INFO")


def save_model_card(repo_id: str, images=None, base_model=str, dataset_name=str, repo_folder=None):
    img_str = ""
    for i, image in enumerate(images):
        image.save(os.path.join(repo_folder, f"image_{i}.png"))
        img_str += f"![img_{i}](./image_{i}.png)\n"

    yaml = f"""
---
license: creativeml-openrail-m
base_model: {base_model}
tags:
- stable-diffusion
- stable-diffusion-diffusers
- text-to-image
- diffusers
- lora
inference: true
---
    """
    model_card = f"""
# LoRA text2image fine-tuning - {repo_id}
These are LoRA adaption weights for {base_model}. The weights were fine-tuned on the {dataset_name} dataset. You can find some example images in the following. \n
{img_str}
"""
    with open(os.path.join(repo_folder, "README.md"), "w") as f:
        f.write(yaml + model_card)


def parse_args():
    parser = argparse.ArgumentParser(description="Simple example of a training script.")
    parser.add_argument(
        "--pretrained_model_name_or_path",
        type=str,
        default=None,
        required=True,
        help="Path to pretrained model or model identifier from huggingface.co/models.",
    )
    parser.add_argument(
        "--revision",
        type=str,
        default=None,
        required=False,
        help="Revision of pretrained model identifier from huggingface.co/models.",
    )
    parser.add_argument(
        "--dataset_name",
        type=str,
        default=None,
        help=(
            "The name of the Dataset (from the HuggingFace hub) to train on (could be your own, possibly private,"
            " dataset). It can also be a path pointing to a local copy of a dataset in your filesystem,"
            " or to a folder containing files that 🤗 Datasets can understand."
        ),
    )
    parser.add_argument(
        "--dataset_config_name",
        type=str,
        default=None,
        help="The config of the Dataset, leave as None if there's only one config.",
    )
    parser.add_argument(
        "--train_data_dir",
        type=str,
        default=None,
        help=(
            "A folder containing the training data. Folder contents must follow the structure described in"
            " https://huggingface.co/docs/datasets/image_dataset#imagefolder. In particular, a `metadata.jsonl` file"
            " must exist to provide the captions for the images. Ignored if `dataset_name` is specified."
        ),
    )
    parser.add_argument(
        "--image_column", type=str, default="image", help="The column of the dataset containing an image."
    )
    parser.add_argument(
        "--caption_column",
        type=str,
        default="text",
        help="The column of the dataset containing a caption or a list of captions.",
    )
    parser.add_argument(
        "--validation_prompt", type=str, default=None, help="A prompt that is sampled during training for inference."
    )
    parser.add_argument(
        "--num_validation_images",
        type=int,
        default=4,
        help="Number of images that should be generated during validation with `validation_prompt`.",
    )
    parser.add_argument(
        "--validation_epochs",
        type=int,
        default=1,
        help=(
            "Run fine-tuning validation every X epochs. The validation process consists of running the prompt"
            " `args.validation_prompt` multiple times: `args.num_validation_images`."
        ),
    )
    parser.add_argument(
        "--max_train_samples",
        type=int,
        default=None,
        help=(
            "For debugging purposes or quicker training, truncate the number of training examples to this "
            "value if set."
        ),
    )
    parser.add_argument(
        "--output_dir",
        type=str,
        default="sd-model-finetuned-lora",
        help="The output directory where the model predictions and checkpoints will be written.",
    )
    parser.add_argument(
        "--cache_dir",
        type=str,
        default=None,
        help="The directory where the downloaded models and datasets will be stored.",
    )
    parser.add_argument("--seed", type=int, default=None, help="A seed for reproducible training.")
    parser.add_argument(
        "--resolution",
        type=int,
        default=512,
        help=(
            "The resolution for input images, all the images in the train/validation dataset will be resized to this"
            " resolution"
        ),
    )
    parser.add_argument(
        "--center_crop",
        default=False,
        action="store_true",
        help=(
            "Whether to center crop the input images to the resolution. If not set, the images will be randomly"
            " cropped. The images will be resized to the resolution first before cropping."
        ),
    )
    parser.add_argument(
        "--random_flip",
        action="store_true",
        help="whether to randomly flip images horizontally",
    )
    parser.add_argument(
        "--train_batch_size", type=int, default=16, help="Batch size (per device) for the training dataloader."
    )
    parser.add_argument("--num_train_epochs", type=int, default=100)
    parser.add_argument(
        "--max_train_steps",
        type=int,
        default=None,
        help="Total number of training steps to perform.  If provided, overrides num_train_epochs.",
    )
    parser.add_argument(
        "--gradient_accumulation_steps",
        type=int,
        default=1,
        help="Number of updates steps to accumulate before performing a backward/update pass.",
    )
    parser.add_argument(
        "--gradient_checkpointing",
        action="store_true",
        help="Whether or not to use gradient checkpointing to save memory at the expense of slower backward pass.",
    )
    parser.add_argument(
        "--learning_rate",
        type=float,
        default=1e-4,
        help="Initial learning rate (after the potential warmup period) to use.",
    )
    parser.add_argument(
        "--scale_lr",
        action="store_true",
        default=False,
        help="Scale the learning rate by the number of GPUs, gradient accumulation steps, and batch size.",
    )
    parser.add_argument(
        "--lr_scheduler",
        type=str,
        default="constant",
        help=(
            'The scheduler type to use. Choose between ["linear", "cosine", "cosine_with_restarts", "polynomial",'
            ' "constant", "constant_with_warmup"]'
        ),
    )
    parser.add_argument(
        "--lr_warmup_steps", type=int, default=500, help="Number of steps for the warmup in the lr scheduler."
    )
    parser.add_argument(
        "--use_8bit_adam", action="store_true", help="Whether or not to use 8-bit Adam from bitsandbytes."
    )
    parser.add_argument(
        "--allow_tf32",
        action="store_true",
        help=(
            "Whether or not to allow TF32 on Ampere GPUs. Can be used to speed up training. For more information, see"
            " https://pytorch.org/docs/stable/notes/cuda.html#tensorfloat-32-tf32-on-ampere-devices"
        ),
    )
    parser.add_argument(
        "--dataloader_num_workers",
        type=int,
        default=0,
        help=(
            "Number of subprocesses to use for data loading. 0 means that the data will be loaded in the main process."
        ),
    )
    parser.add_argument("--adam_beta1", type=float, default=0.9, help="The beta1 parameter for the Adam optimizer.")
    parser.add_argument("--adam_beta2", type=float, default=0.999, help="The beta2 parameter for the Adam optimizer.")
    parser.add_argument("--adam_weight_decay", type=float, default=1e-2, help="Weight decay to use.")
    parser.add_argument("--adam_epsilon", type=float, default=1e-08, help="Epsilon value for the Adam optimizer")
    parser.add_argument("--max_grad_norm", default=1.0, type=float, help="Max gradient norm.")
    parser.add_argument("--push_to_hub", action="store_true", help="Whether or not to push the model to the Hub.")
    parser.add_argument("--hub_token", type=str, default=None, help="The token to use to push to the Model Hub.")
    parser.add_argument(
        "--hub_model_id",
        type=str,
        default=None,
        help="The name of the repository to keep in sync with the local `output_dir`.",
    )
    parser.add_argument(
        "--logging_dir",
        type=str,
        default="logs",
        help=(
            "[TensorBoard](https://www.tensorflow.org/tensorboard) log directory. Will default to"
            " *output_dir/runs/**CURRENT_DATETIME_HOSTNAME***."
        ),
    )
    parser.add_argument(
        "--mixed_precision",
        type=str,
        default=None,
        choices=["no", "fp16", "bf16"],
        help=(
            "Whether to use mixed precision. Choose between fp16 and bf16 (bfloat16). Bf16 requires PyTorch >="
            " 1.10.and an Nvidia Ampere GPU.  Default to the value of accelerate config of the current system or the"
            " flag passed with the `accelerate.launch` command. Use this argument to override the accelerate config."
        ),
    )
    parser.add_argument(
        "--report_to",
        type=str,
        default="tensorboard",
        help=(
            'The integration to report the results and logs to. Supported platforms are `"tensorboard"`'
            ' (default), `"wandb"` and `"comet_ml"`. Use `"all"` to report to all integrations.'
        ),
    )
    parser.add_argument("--local_rank", type=int, default=-1, help="For distributed training: local_rank")
    parser.add_argument(
        "--checkpointing_steps",
        type=int,
        default=500,
        help=(
            "Save a checkpoint of the training state every X updates. These checkpoints are only suitable for resuming"
            " training using `--resume_from_checkpoint`."
        ),
    )
    parser.add_argument(
        "--checkpoints_total_limit",
        type=int,
        default=None,
        help=(
            "Max number of checkpoints to store. Passed as `total_limit` to the `Accelerator` `ProjectConfiguration`."
            " See Accelerator::save_state https://huggingface.co/docs/accelerate/package_reference/accelerator#accelerate.Accelerator.save_state"
            " for more docs"
        ),
    )
    parser.add_argument(
        "--resume_from_checkpoint",
        type=str,
        default=None,
        help=(
            "Whether training should be resumed from a previous checkpoint. Use a path saved by"
            ' `--checkpointing_steps`, or `"latest"` to automatically select the last available checkpoint.'
        ),
    )
    parser.add_argument(
        "--enable_xformers_memory_efficient_attention", action="store_true", help="Whether or not to use xformers."
    )
<<<<<<< HEAD
    parser.add_argument(
        "--shuffle_triplets", action="store_true", help="Whether or not to shuffle the triplets in the training set."
    )
=======
    parser.add_argument("--noise_offset", type=float, default=0, help="The scale of noise offset.")
>>>>>>> d6c05664

    args = parser.parse_args()
    env_local_rank = int(os.environ.get("LOCAL_RANK", -1))
    if env_local_rank != -1 and env_local_rank != args.local_rank:
        args.local_rank = env_local_rank

    # Sanity checks
    if args.dataset_name is None and args.train_data_dir is None:
        raise ValueError("Need either a dataset name or a training folder.")

    return args


DATASET_NAME_MAPPING = {
    "lambdalabs/pokemon-blip-captions": ("image", "text"),
}


def main():
    args = parse_args()
    logging_dir = os.path.join(args.output_dir, args.logging_dir)

    accelerator_project_config = ProjectConfiguration(total_limit=args.checkpoints_total_limit)

    accelerator = Accelerator(
        gradient_accumulation_steps=args.gradient_accumulation_steps,
        mixed_precision=args.mixed_precision,
        log_with=args.report_to,
        logging_dir=logging_dir,
        project_config=accelerator_project_config,
    )
    if args.report_to == "wandb":
        if not is_wandb_available():
            raise ImportError("Make sure to install wandb if you want to use it for logging during training.")
        import wandb

    # Make one log on every process with the configuration for debugging.
    logging.basicConfig(
        format="%(asctime)s - %(levelname)s - %(name)s - %(message)s",
        datefmt="%m/%d/%Y %H:%M:%S",
        level=logging.INFO,
    )
    logger.info(accelerator.state, main_process_only=False)
    if accelerator.is_local_main_process:
        datasets.utils.logging.set_verbosity_warning()
        transformers.utils.logging.set_verbosity_warning()
        diffusers.utils.logging.set_verbosity_info()
    else:
        datasets.utils.logging.set_verbosity_error()
        transformers.utils.logging.set_verbosity_error()
        diffusers.utils.logging.set_verbosity_error()

    # If passed along, set the training seed now.
    if args.seed is not None:
        set_seed(args.seed)

    # Handle the repository creation
    if accelerator.is_main_process:
        if args.output_dir is not None:
            os.makedirs(args.output_dir, exist_ok=True)

        if args.push_to_hub:
            repo_id = create_repo(
                repo_id=args.hub_model_id or Path(args.output_dir).name, exist_ok=True, token=args.hub_token
            ).repo_id
    # Load scheduler, tokenizer and models.
    noise_scheduler = DDPMScheduler.from_pretrained(args.pretrained_model_name_or_path, subfolder="scheduler")
    tokenizer = CLIPTokenizer.from_pretrained(
        args.pretrained_model_name_or_path, subfolder="tokenizer", revision=args.revision
    )
    text_encoder = CLIPTextModel.from_pretrained(
        args.pretrained_model_name_or_path, subfolder="text_encoder", revision=args.revision
    )
    vae = AutoencoderKL.from_pretrained(args.pretrained_model_name_or_path, subfolder="vae", revision=args.revision)
    unet = UNet2DConditionModel.from_pretrained(
        args.pretrained_model_name_or_path, subfolder="unet", revision=args.revision
    )
    # freeze parameters of models to save more memory
    unet.requires_grad_(False)
    vae.requires_grad_(False)

    text_encoder.requires_grad_(False)

    # For mixed precision training we cast the text_encoder and vae weights to half-precision
    # as these models are only used for inference, keeping weights in full precision is not required.
    weight_dtype = torch.float32
    if accelerator.mixed_precision == "fp16":
        weight_dtype = torch.float16
    elif accelerator.mixed_precision == "bf16":
        weight_dtype = torch.bfloat16

    # Move unet, vae and text_encoder to device and cast to weight_dtype
    unet.to(accelerator.device, dtype=weight_dtype)
    vae.to(accelerator.device, dtype=weight_dtype)
    text_encoder.to(accelerator.device, dtype=weight_dtype)

    unet.requires_grad_(False)
    vae.requires_grad_(False)
    params_to_freeze = itertools.chain(
        text_encoder.text_model.encoder.parameters(),
        text_encoder.text_model.final_layer_norm.parameters(),
        text_encoder.text_model.embeddings.position_embedding.parameters(),
    )
    for param in params_to_freeze:
      param.requires_grad = False
      
    if args.enable_xformers_memory_efficient_attention:
        if is_xformers_available():
            unet.enable_xformers_memory_efficient_attention()
        else:
            raise ValueError("xformers is not available. Make sure it is installed correctly")

    # now we will add new LoRA weights to the attention layers
    # It's important to realize here how many attention weights will be added and of which sizes
    # The sizes of the attention layers consist only of two different variables:
    # 1) - the "hidden_size", which is increased according to `unet.config.block_out_channels`.
    # 2) - the "cross attention size", which is set to `unet.config.cross_attention_dim`.

    # Let's first see how many attention processors we will have to set.
    # For Stable Diffusion, it should be equal to:
    # - down blocks (2x attention layers) * (2x transformer layers) * (3x down blocks) = 12
    # - mid blocks (2x attention layers) * (1x transformer layers) * (1x mid blocks) = 2
    # - up blocks (2x attention layers) * (3x transformer layers) * (3x down blocks) = 18
    # => 32 layers

    # Set correct lora layers
    lora_attn_procs = {}
    for name in unet.attn_processors.keys():
        cross_attention_dim = None if name.endswith("attn1.processor") else unet.config.cross_attention_dim
        if name.startswith("mid_block"):
            hidden_size = unet.config.block_out_channels[-1]
        elif name.startswith("up_blocks"):
            block_id = int(name[len("up_blocks.")])
            hidden_size = list(reversed(unet.config.block_out_channels))[block_id]
        elif name.startswith("down_blocks"):
            block_id = int(name[len("down_blocks.")])
            hidden_size = unet.config.block_out_channels[block_id]

        lora_attn_procs[name] = LoRAAttnProcessor(hidden_size=hidden_size, cross_attention_dim=cross_attention_dim)

    unet.set_attn_processor(lora_attn_procs)

    if args.enable_xformers_memory_efficient_attention:
        if is_xformers_available():
            import xformers

            xformers_version = version.parse(xformers.__version__)
            if xformers_version == version.parse("0.0.16"):
                logger.warn(
                    "xFormers 0.0.16 cannot be used for training in some GPUs. If you observe problems during training, please update xFormers to at least 0.0.17. See https://huggingface.co/docs/diffusers/main/en/optimization/xformers for more details."
                )
            unet.enable_xformers_memory_efficient_attention()
        else:
            raise ValueError("xformers is not available. Make sure it is installed correctly")

    lora_layers = AttnProcsLayers(unet.attn_processors)

    # Enable TF32 for faster training on Ampere GPUs,
    # cf https://pytorch.org/docs/stable/notes/cuda.html#tensorfloat-32-tf32-on-ampere-devices
    if args.allow_tf32:
        torch.backends.cuda.matmul.allow_tf32 = True

    if args.scale_lr:
        args.learning_rate = (
            args.learning_rate * args.gradient_accumulation_steps * args.train_batch_size * accelerator.num_processes
        )

    # Initialize the optimizer
    if args.use_8bit_adam:
        try:
            import bitsandbytes as bnb
        except ImportError:
            raise ImportError(
                "Please install bitsandbytes to use 8-bit Adam. You can do so by running `pip install bitsandbytes`"
            )

        optimizer_cls = bnb.optim.AdamW8bit
    else:
        optimizer_cls = torch.optim.AdamW

    optimizer = optimizer_cls(
        lora_layers.parameters(),
        lr=args.learning_rate,
        betas=(args.adam_beta1, args.adam_beta2),
        weight_decay=args.adam_weight_decay,
        eps=args.adam_epsilon,
    )

    # Get the datasets: you can either provide your own training and evaluation files (see below)
    # or specify a Dataset from the hub (the dataset will be downloaded automatically from the datasets Hub).

    # In distributed training, the load_dataset function guarantees that only one local process can concurrently
    # download the dataset.
    if args.dataset_name is not None:
        # Downloading and loading a dataset from the hub.
        dataset = load_dataset(
            args.dataset_name,
            args.dataset_config_name,
            cache_dir=args.cache_dir,
        )
    else:
        data_files = {}
        if args.train_data_dir is not None:
            data_files["train"] = os.path.join(args.train_data_dir, "**")
        dataset = load_dataset(
            "imagefolder",
            data_files=data_files,
            cache_dir=args.cache_dir,
        )
        # See more about loading custom images at
        # https://huggingface.co/docs/datasets/v2.4.0/en/image_load#imagefolder

    # Preprocessing the datasets.
    # We need to tokenize inputs and targets.
    column_names = dataset["train"].column_names

    # 6. Get the column names for input/target.
    dataset_columns = DATASET_NAME_MAPPING.get(args.dataset_name, None)
    if args.image_column is None:
        image_column = dataset_columns[0] if dataset_columns is not None else column_names[0]
    else:
        image_column = args.image_column
        if image_column not in column_names:
            raise ValueError(
                f"--image_column' value '{args.image_column}' needs to be one of: {', '.join(column_names)}"
            )
    if args.caption_column is None:
        caption_column = dataset_columns[1] if dataset_columns is not None else column_names[1]
    else:
        caption_column = args.caption_column
        if caption_column not in column_names:
            raise ValueError(
                f"--caption_column' value '{args.caption_column}' needs to be one of: {', '.join(column_names)}"
            )

    # Preprocessing the datasets.
    # We need to tokenize input captions and transform the images.
    def tokenize_captions(examples, is_train=True):

        captions = []
        for caption in examples[caption_column]:
            if isinstance(caption, str):
                if args.shuffle_triplets:
                    triplets = caption.split(', ')
                    caption = ", ".join(random.sample(triplets, len(triplets)))
                captions.append(caption)
            elif isinstance(caption, (list, np.ndarray)):
                # take a random caption if there are multiple
                captions.append(random.choice(caption) if is_train else caption[0])
            else:
                raise ValueError(
                    f"Caption column `{caption_column}` should contain either strings or lists of strings."
                )
        inputs = tokenizer(
            captions, max_length=tokenizer.model_max_length, padding="max_length", truncation=True, return_tensors="pt"
        )
        return inputs.input_ids

    # Preprocessing the datasets.
    train_transforms = transforms.Compose(
        [
            transforms.Resize(args.resolution, interpolation=transforms.InterpolationMode.BILINEAR),
            transforms.CenterCrop(args.resolution) if args.center_crop else transforms.RandomCrop(args.resolution),
            transforms.RandomHorizontalFlip() if args.random_flip else transforms.Lambda(lambda x: x),
            transforms.ToTensor(),
            transforms.Normalize([0.5], [0.5]),
        ]
    )

    def preprocess_train(examples):
        images = [image.convert("RGB") for image in examples[image_column]]
        examples["pixel_values"] = [train_transforms(image) for image in images]
        examples["input_ids"] = tokenize_captions(examples)
        return examples

    with accelerator.main_process_first():
        if args.max_train_samples is not None:
            dataset["train"] = dataset["train"].shuffle(seed=args.seed).select(range(args.max_train_samples))
        # Set the training transforms
        train_dataset = dataset["train"].with_transform(preprocess_train)

    def collate_fn(examples):
        pixel_values = torch.stack([example["pixel_values"] for example in examples])
        pixel_values = pixel_values.to(memory_format=torch.contiguous_format).float()
        input_ids = torch.stack([example["input_ids"] for example in examples])
        return {"pixel_values": pixel_values, "input_ids": input_ids}

    # DataLoaders creation:
    train_dataloader = torch.utils.data.DataLoader(
        train_dataset,
        shuffle=True,
        collate_fn=collate_fn,
        batch_size=args.train_batch_size,
        num_workers=args.dataloader_num_workers,
    )

    # Scheduler and math around the number of training steps.
    overrode_max_train_steps = False
    num_update_steps_per_epoch = math.ceil(len(train_dataloader) / args.gradient_accumulation_steps)
    if args.max_train_steps is None:
        args.max_train_steps = args.num_train_epochs * num_update_steps_per_epoch
        overrode_max_train_steps = True

    lr_scheduler = get_scheduler(
        args.lr_scheduler,
        optimizer=optimizer,
        num_warmup_steps=args.lr_warmup_steps * args.gradient_accumulation_steps,
        num_training_steps=args.max_train_steps * args.gradient_accumulation_steps,
    )

    # Prepare everything with our `accelerator`.
    lora_layers, optimizer, train_dataloader, lr_scheduler = accelerator.prepare(
        lora_layers, optimizer, train_dataloader, lr_scheduler
    )

    # We need to recalculate our total training steps as the size of the training dataloader may have changed.
    num_update_steps_per_epoch = math.ceil(len(train_dataloader) / args.gradient_accumulation_steps)
    if overrode_max_train_steps:
        args.max_train_steps = args.num_train_epochs * num_update_steps_per_epoch
    # Afterwards we recalculate our number of training epochs
    args.num_train_epochs = math.ceil(args.max_train_steps / num_update_steps_per_epoch)

    # We need to initialize the trackers we use, and also store our configuration.
    # The trackers initializes automatically on the main process.
    if accelerator.is_main_process:
        accelerator.init_trackers("text2image-fine-tune", config=vars(args))

    # Train!
    total_batch_size = args.train_batch_size * accelerator.num_processes * args.gradient_accumulation_steps

    logger.info("***** Running training *****")
    logger.info(f"  Num examples = {len(train_dataset)}")
    logger.info(f"  Num Epochs = {args.num_train_epochs}")
    logger.info(f"  Instantaneous batch size per device = {args.train_batch_size}")
    logger.info(f"  Total train batch size (w. parallel, distributed & accumulation) = {total_batch_size}")
    logger.info(f"  Gradient Accumulation steps = {args.gradient_accumulation_steps}")
    logger.info(f"  Total optimization steps = {args.max_train_steps}")
    global_step = 0
    first_epoch = 0

    # Potentially load in the weights and states from a previous save
    if args.resume_from_checkpoint:
        if args.resume_from_checkpoint != "latest":
            path = os.path.basename(args.resume_from_checkpoint)
        else:
            # Get the most recent checkpoint
            dirs = os.listdir(args.output_dir)
            dirs = [d for d in dirs if d.startswith("checkpoint")]
            dirs = sorted(dirs, key=lambda x: int(x.split("-")[1]))
            path = dirs[-1] if len(dirs) > 0 else None

        if path is None:
            accelerator.print(
                f"Checkpoint '{args.resume_from_checkpoint}' does not exist. Starting a new training run."
            )
            args.resume_from_checkpoint = None
        else:
            accelerator.print(f"Resuming from checkpoint {path}")
            accelerator.load_state(os.path.join(args.output_dir, path))
            global_step = int(path.split("-")[1])

            resume_global_step = global_step * args.gradient_accumulation_steps
            first_epoch = global_step // num_update_steps_per_epoch
            resume_step = resume_global_step % (num_update_steps_per_epoch * args.gradient_accumulation_steps)

    # Only show the progress bar once on each machine.
    progress_bar = tqdm(range(global_step, args.max_train_steps), disable=not accelerator.is_local_main_process)
    progress_bar.set_description("Steps")

    for epoch in range(first_epoch, args.num_train_epochs):
        unet.train()
        train_loss = 0.0
        for step, batch in enumerate(train_dataloader):
            # Skip steps until we reach the resumed step
            if args.resume_from_checkpoint and epoch == first_epoch and step < resume_step:
                if step % args.gradient_accumulation_steps == 0:
                    progress_bar.update(1)
                continue

            with accelerator.accumulate(unet):
                # Convert images to latent space
                latents = vae.encode(batch["pixel_values"].to(dtype=weight_dtype)).latent_dist.sample()

                latents = latents * vae.config.scaling_factor

                # Sample noise that we'll add to the latents
                noise = torch.randn_like(latents)
                if args.noise_offset:
                    # https://www.crosslabs.org//blog/diffusion-with-offset-noise
                    noise += args.noise_offset * torch.randn(
                        (latents.shape[0], latents.shape[1], 1, 1), device=latents.device
                    )

                bsz = latents.shape[0]
                # Sample a random timestep for each image
                timesteps = torch.randint(0, noise_scheduler.num_train_timesteps, (bsz,), device=latents.device)
                timesteps = timesteps.long()

                # Add noise to the latents according to the noise magnitude at each timestep
                # (this is the forward diffusion process)
                noisy_latents = noise_scheduler.add_noise(latents, noise, timesteps)

                # Get the text embedding for conditioning
                encoder_hidden_states = text_encoder(batch["input_ids"])[0]

                # Get the target for loss depending on the prediction type
                if noise_scheduler.config.prediction_type == "epsilon":
                    target = noise
                elif noise_scheduler.config.prediction_type == "v_prediction":
                    target = noise_scheduler.get_velocity(latents, noise, timesteps)
                else:
                    raise ValueError(f"Unknown prediction type {noise_scheduler.config.prediction_type}")

                # Predict the noise residual and compute loss
                model_pred = unet(noisy_latents, timesteps, encoder_hidden_states).sample
                loss = F.mse_loss(model_pred.float(), target.float(), reduction="mean")

                # Gather the losses across all processes for logging (if we use distributed training).
                avg_loss = accelerator.gather(loss.repeat(args.train_batch_size)).mean()
                train_loss += avg_loss.item() / args.gradient_accumulation_steps

                # Backpropagate
                accelerator.backward(loss)
                if accelerator.sync_gradients:
                    params_to_clip = lora_layers.parameters()
                    accelerator.clip_grad_norm_(params_to_clip, args.max_grad_norm)
                optimizer.step()
                lr_scheduler.step()
                optimizer.zero_grad()

            # Checks if the accelerator has performed an optimization step behind the scenes
            if accelerator.sync_gradients:
                progress_bar.update(1)
                global_step += 1
                accelerator.log({"train_loss": train_loss}, step=global_step)
                train_loss = 0.0

                if global_step % args.checkpointing_steps == 0:
                    if accelerator.is_main_process:
                        save_path = os.path.join(args.output_dir, f"checkpoint-{global_step}")
                        accelerator.save_state(save_path)
                        logger.info(f"Saved state to {save_path}")

            logs = {"step_loss": loss.detach().item(), "lr": lr_scheduler.get_last_lr()[0]}
            progress_bar.set_postfix(**logs)

            if global_step >= args.max_train_steps:
                break

        if accelerator.is_main_process:
            if args.validation_prompt is not None and epoch % args.validation_epochs == 0:
                logger.info(
                    f"Running validation... \n Generating {args.num_validation_images} images with prompt:"
                    f" {args.validation_prompt}."
                )
                # create pipeline
                pipeline = DiffusionPipeline.from_pretrained(
                    args.pretrained_model_name_or_path,
                    unet=accelerator.unwrap_model(unet),
                    revision=args.revision,
                    torch_dtype=weight_dtype,
                )
                pipeline = pipeline.to(accelerator.device)
                pipeline.set_progress_bar_config(disable=True)

                # run inference
                generator = torch.Generator(device=accelerator.device).manual_seed(args.seed)
                images = []
                for _ in range(args.num_validation_images):
                    images.append(
                        pipeline(args.validation_prompt, num_inference_steps=30, generator=generator).images[0]
                    )

                for tracker in accelerator.trackers:
                    if tracker.name == "tensorboard":
                        np_images = np.stack([np.asarray(img) for img in images])
                        tracker.writer.add_images("validation", np_images, epoch, dataformats="NHWC")
                    if tracker.name == "wandb":
                        tracker.log(
                            {
                                "validation": [
                                    wandb.Image(image, caption=f"{i}: {args.validation_prompt}")
                                    for i, image in enumerate(images)
                                ]
                            }
                        )

                del pipeline
                torch.cuda.empty_cache()

    # Save the lora layers
    accelerator.wait_for_everyone()
    if accelerator.is_main_process:
        unet = unet.to(torch.float32)
        unet.save_attn_procs(args.output_dir)

        if args.push_to_hub:
            save_model_card(
                repo_id,
                images=images,
                base_model=args.pretrained_model_name_or_path,
                dataset_name=args.dataset_name,
                repo_folder=args.output_dir,
            )
            upload_folder(
                repo_id=repo_id,
                folder_path=args.output_dir,
                commit_message="End of training",
                ignore_patterns=["step_*", "epoch_*"],
            )

    # Final inference
    # Load previous pipeline
    pipeline = DiffusionPipeline.from_pretrained(
        args.pretrained_model_name_or_path, revision=args.revision, torch_dtype=weight_dtype
    )
    pipeline = pipeline.to(accelerator.device)

    # load attention processors
    pipeline.unet.load_attn_procs(args.output_dir)

    # run inference
    generator = torch.Generator(device=accelerator.device).manual_seed(args.seed)
    images = []
    for _ in range(args.num_validation_images):
        images.append(pipeline(args.validation_prompt, num_inference_steps=30, generator=generator).images[0])

    if accelerator.is_main_process:
        for tracker in accelerator.trackers:
            if tracker.name == "tensorboard":
                np_images = np.stack([np.asarray(img) for img in images])
                tracker.writer.add_images("test", np_images, epoch, dataformats="NHWC")
            if tracker.name == "wandb":
                tracker.log(
                    {
                        "test": [
                            wandb.Image(image, caption=f"{i}: {args.validation_prompt}")
                            for i, image in enumerate(images)
                        ]
                    }
                )

    accelerator.end_training()


if __name__ == "__main__":
    main()<|MERGE_RESOLUTION|>--- conflicted
+++ resolved
@@ -20,11 +20,8 @@
 import os
 import random
 from pathlib import Path
-<<<<<<< HEAD
 from typing import Optional
 import itertools
-=======
->>>>>>> d6c05664
 
 import datasets
 import numpy as np
@@ -337,13 +334,10 @@
     parser.add_argument(
         "--enable_xformers_memory_efficient_attention", action="store_true", help="Whether or not to use xformers."
     )
-<<<<<<< HEAD
     parser.add_argument(
         "--shuffle_triplets", action="store_true", help="Whether or not to shuffle the triplets in the training set."
     )
-=======
     parser.add_argument("--noise_offset", type=float, default=0, help="The scale of noise offset.")
->>>>>>> d6c05664
 
     args = parser.parse_args()
     env_local_rank = int(os.environ.get("LOCAL_RANK", -1))
