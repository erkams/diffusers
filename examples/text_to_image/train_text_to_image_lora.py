# coding=utf-8
# Copyright 2023 The HuggingFace Inc. team. All rights reserved.
#
# Licensed under the Apache License, Version 2.0 (the "License");
# you may not use this file except in compliance with the License.
# You may obtain a copy of the License at
#
#     http://www.apache.org/licenses/LICENSE-2.0
#
# Unless required by applicable law or agreed to in writing, software
# distributed under the License is distributed on an "AS IS" BASIS,
# WITHOUT WARRANTIES OR CONDITIONS OF ANY KIND, either express or implied.
# See the License for the specific language governing permissions and
# limitations under the License.
"""Fine-tuning script for Stable Diffusion for text2image with support for LoRA."""

import argparse
import logging
import math
import os
import random
from pathlib import Path
from typing import Optional
import itertools

import datasets
import numpy as np
import torch
import torch.nn.functional as F
import torch.utils.checkpoint
import transformers
from accelerate import Accelerator
from accelerate.logging import get_logger
from accelerate.utils import ProjectConfiguration, set_seed
from datasets import load_dataset
from huggingface_hub import HfFolder, Repository, create_repo, whoami
from packaging import version
from torchvision import transforms
from tqdm.auto import tqdm
from transformers import CLIPTextModel, CLIPTokenizer

import diffusers
from diffusers import AutoencoderKL, DDPMScheduler, DiffusionPipeline, UNet2DConditionModel
from diffusers.loaders import AttnProcsLayers
from diffusers.models.cross_attention import LoRACrossAttnProcessor
from diffusers.optimization import get_scheduler
from diffusers.utils import check_min_version, is_wandb_available
from diffusers.utils.import_utils import is_xformers_available


# Will error if the minimal version of diffusers is not installed. Remove at your own risks.
check_min_version("0.14.0.dev0")

logger = get_logger(__name__, log_level="INFO")


def save_model_card(repo_name, images=None, base_model=str, dataset_name=str, repo_folder=None):
    img_str = ""
    for i, image in enumerate(images):
        image.save(os.path.join(repo_folder, f"image_{i}.png"))
        img_str += f"![img_{i}](./image_{i}.png)\n"

    yaml = f"""
---
license: creativeml-openrail-m
base_model: {base_model}
tags:
- stable-diffusion
- stable-diffusion-diffusers
- text-to-image
- diffusers
- lora
inference: true
---
    """
    model_card = f"""
# LoRA text2image fine-tuning - {repo_name}
These are LoRA adaption weights for {base_model}. The weights were fine-tuned on the {dataset_name} dataset. You can find some example images in the following. \n
{img_str}
"""
    with open(os.path.join(repo_folder, "README.md"), "w") as f:
        f.write(yaml + model_card)


def parse_args():
    parser = argparse.ArgumentParser(description="Simple example of a training script.")
    parser.add_argument(
        "--pretrained_model_name_or_path",
        type=str,
        default=None,
        required=True,
        help="Path to pretrained model or model identifier from huggingface.co/models.",
    )
    parser.add_argument(
        "--revision",
        type=str,
        default=None,
        required=False,
        help="Revision of pretrained model identifier from huggingface.co/models.",
    )
    parser.add_argument(
        "--dataset_name",
        type=str,
        default=None,
        help=(
            "The name of the Dataset (from the HuggingFace hub) to train on (could be your own, possibly private,"
            " dataset). It can also be a path pointing to a local copy of a dataset in your filesystem,"
            " or to a folder containing files that 🤗 Datasets can understand."
        ),
    )
    parser.add_argument(
        "--dataset_config_name",
        type=str,
        default=None,
        help="The config of the Dataset, leave as None if there's only one config.",
    )
    parser.add_argument(
        "--train_data_dir",
        type=str,
        default=None,
        help=(
            "A folder containing the training data. Folder contents must follow the structure described in"
            " https://huggingface.co/docs/datasets/image_dataset#imagefolder. In particular, a `metadata.jsonl` file"
            " must exist to provide the captions for the images. Ignored if `dataset_name` is specified."
        ),
    )
    parser.add_argument(
        "--image_column", type=str, default="image", help="The column of the dataset containing an image."
    )
    parser.add_argument(
        "--caption_column",
        type=str,
        default="text",
        help="The column of the dataset containing a caption or a list of captions.",
    )
    parser.add_argument(
        "--validation_prompt", type=str, default=None, help="A prompt that is sampled during training for inference."
    )
    parser.add_argument(
        "--num_validation_images",
        type=int,
        default=4,
        help="Number of images that should be generated during validation with `validation_prompt`.",
    )
    parser.add_argument(
        "--validation_epochs",
        type=int,
        default=1,
        help=(
            "Run fine-tuning validation every X epochs. The validation process consists of running the prompt"
            " `args.validation_prompt` multiple times: `args.num_validation_images`."
        ),
    )
    parser.add_argument(
        "--max_train_samples",
        type=int,
        default=None,
        help=(
            "For debugging purposes or quicker training, truncate the number of training examples to this "
            "value if set."
        ),
    )
    parser.add_argument(
        "--output_dir",
        type=str,
        default="sd-model-finetuned-lora",
        help="The output directory where the model predictions and checkpoints will be written.",
    )
    parser.add_argument(
        "--cache_dir",
        type=str,
        default=None,
        help="The directory where the downloaded models and datasets will be stored.",
    )
    parser.add_argument("--seed", type=int, default=None, help="A seed for reproducible training.")
    parser.add_argument(
        "--resolution",
        type=int,
        default=512,
        help=(
            "The resolution for input images, all the images in the train/validation dataset will be resized to this"
            " resolution"
        ),
    )
    parser.add_argument(
        "--center_crop",
        default=False,
        action="store_true",
        help=(
            "Whether to center crop the input images to the resolution. If not set, the images will be randomly"
            " cropped. The images will be resized to the resolution first before cropping."
        ),
    )
    parser.add_argument(
        "--random_flip",
        action="store_true",
        help="whether to randomly flip images horizontally",
    )
    parser.add_argument(
        "--train_batch_size", type=int, default=16, help="Batch size (per device) for the training dataloader."
    )
    parser.add_argument("--num_train_epochs", type=int, default=100)
    parser.add_argument(
        "--max_train_steps",
        type=int,
        default=None,
        help="Total number of training steps to perform.  If provided, overrides num_train_epochs.",
    )
    parser.add_argument(
        "--gradient_accumulation_steps",
        type=int,
        default=1,
        help="Number of updates steps to accumulate before performing a backward/update pass.",
    )
    parser.add_argument(
        "--gradient_checkpointing",
        action="store_true",
        help="Whether or not to use gradient checkpointing to save memory at the expense of slower backward pass.",
    )
    parser.add_argument(
        "--learning_rate",
        type=float,
        default=1e-4,
        help="Initial learning rate (after the potential warmup period) to use.",
    )
    parser.add_argument(
        "--scale_lr",
        action="store_true",
        default=False,
        help="Scale the learning rate by the number of GPUs, gradient accumulation steps, and batch size.",
    )
    parser.add_argument(
        "--lr_scheduler",
        type=str,
        default="constant",
        help=(
            'The scheduler type to use. Choose between ["linear", "cosine", "cosine_with_restarts", "polynomial",'
            ' "constant", "constant_with_warmup"]'
        ),
    )
    parser.add_argument(
        "--lr_warmup_steps", type=int, default=500, help="Number of steps for the warmup in the lr scheduler."
    )
    parser.add_argument(
        "--use_8bit_adam", action="store_true", help="Whether or not to use 8-bit Adam from bitsandbytes."
    )
    parser.add_argument(
        "--allow_tf32",
        action="store_true",
        help=(
            "Whether or not to allow TF32 on Ampere GPUs. Can be used to speed up training. For more information, see"
            " https://pytorch.org/docs/stable/notes/cuda.html#tensorfloat-32-tf32-on-ampere-devices"
        ),
    )
    parser.add_argument(
        "--dataloader_num_workers",
        type=int,
        default=0,
        help=(
            "Number of subprocesses to use for data loading. 0 means that the data will be loaded in the main process."
        ),
    )
    parser.add_argument("--adam_beta1", type=float, default=0.9, help="The beta1 parameter for the Adam optimizer.")
    parser.add_argument("--adam_beta2", type=float, default=0.999, help="The beta2 parameter for the Adam optimizer.")
    parser.add_argument("--adam_weight_decay", type=float, default=1e-2, help="Weight decay to use.")
    parser.add_argument("--adam_epsilon", type=float, default=1e-08, help="Epsilon value for the Adam optimizer")
    parser.add_argument("--max_grad_norm", default=1.0, type=float, help="Max gradient norm.")
    parser.add_argument("--push_to_hub", action="store_true", help="Whether or not to push the model to the Hub.")
    parser.add_argument("--hub_token", type=str, default=None, help="The token to use to push to the Model Hub.")
    parser.add_argument(
        "--hub_model_id",
        type=str,
        default=None,
        help="The name of the repository to keep in sync with the local `output_dir`.",
    )
    parser.add_argument(
        "--logging_dir",
        type=str,
        default="logs",
        help=(
            "[TensorBoard](https://www.tensorflow.org/tensorboard) log directory. Will default to"
            " *output_dir/runs/**CURRENT_DATETIME_HOSTNAME***."
        ),
    )
    parser.add_argument(
        "--mixed_precision",
        type=str,
        default=None,
        choices=["no", "fp16", "bf16"],
        help=(
            "Whether to use mixed precision. Choose between fp16 and bf16 (bfloat16). Bf16 requires PyTorch >="
            " 1.10.and an Nvidia Ampere GPU.  Default to the value of accelerate config of the current system or the"
            " flag passed with the `accelerate.launch` command. Use this argument to override the accelerate config."
        ),
    )
    parser.add_argument(
        "--report_to",
        type=str,
        default="tensorboard",
        help=(
            'The integration to report the results and logs to. Supported platforms are `"tensorboard"`'
            ' (default), `"wandb"` and `"comet_ml"`. Use `"all"` to report to all integrations.'
        ),
    )
    parser.add_argument("--local_rank", type=int, default=-1, help="For distributed training: local_rank")
    parser.add_argument(
        "--checkpointing_steps",
        type=int,
        default=500,
        help=(
            "Save a checkpoint of the training state every X updates. These checkpoints are only suitable for resuming"
            " training using `--resume_from_checkpoint`."
        ),
    )
    parser.add_argument(
        "--checkpoints_total_limit",
        type=int,
        default=None,
        help=(
            "Max number of checkpoints to store. Passed as `total_limit` to the `Accelerator` `ProjectConfiguration`."
            " See Accelerator::save_state https://huggingface.co/docs/accelerate/package_reference/accelerator#accelerate.Accelerator.save_state"
            " for more docs"
        ),
    )
    parser.add_argument(
        "--resume_from_checkpoint",
        type=str,
        default=None,
        help=(
            "Whether training should be resumed from a previous checkpoint. Use a path saved by"
            ' `--checkpointing_steps`, or `"latest"` to automatically select the last available checkpoint.'
        ),
    )
    parser.add_argument(
        "--enable_xformers_memory_efficient_attention", action="store_true", help="Whether or not to use xformers."
    )
    parser.add_argument(
        "--shuffle_triplets", action="store_true", help="Whether or not to shuffle the triplets in the training set."
    )

    args = parser.parse_args()
    env_local_rank = int(os.environ.get("LOCAL_RANK", -1))
    if env_local_rank != -1 and env_local_rank != args.local_rank:
        args.local_rank = env_local_rank

    # Sanity checks
    if args.dataset_name is None and args.train_data_dir is None:
        raise ValueError("Need either a dataset name or a training folder.")

    return args


def get_full_repo_name(model_id: str, organization: Optional[str] = None, token: Optional[str] = None):
    if token is None:
        token = HfFolder.get_token()
    if organization is None:
        username = whoami(token)["name"]
        return f"{username}/{model_id}"
    else:
        return f"{organization}/{model_id}"


DATASET_NAME_MAPPING = {
    "lambdalabs/pokemon-blip-captions": ("image", "text"),
}


def main():
    args = parse_args()
    logging_dir = os.path.join(args.output_dir, args.logging_dir)

    accelerator_project_config = ProjectConfiguration(total_limit=args.checkpoints_total_limit)

    accelerator = Accelerator(
        gradient_accumulation_steps=args.gradient_accumulation_steps,
        mixed_precision=args.mixed_precision,
        log_with=args.report_to,
        logging_dir=logging_dir,
        project_config=accelerator_project_config,
    )
    if args.report_to == "wandb":
        if not is_wandb_available():
            raise ImportError("Make sure to install wandb if you want to use it for logging during training.")
        import wandb

    # Make one log on every process with the configuration for debugging.
    logging.basicConfig(
        format="%(asctime)s - %(levelname)s - %(name)s - %(message)s",
        datefmt="%m/%d/%Y %H:%M:%S",
        level=logging.INFO,
    )
    logger.info(accelerator.state, main_process_only=False)
    if accelerator.is_local_main_process:
        datasets.utils.logging.set_verbosity_warning()
        transformers.utils.logging.set_verbosity_warning()
        diffusers.utils.logging.set_verbosity_info()
    else:
        datasets.utils.logging.set_verbosity_error()
        transformers.utils.logging.set_verbosity_error()
        diffusers.utils.logging.set_verbosity_error()

    # If passed along, set the training seed now.
    if args.seed is not None:
        set_seed(args.seed)

    # Handle the repository creation
    if accelerator.is_main_process:
        if args.push_to_hub:
            if args.hub_model_id is None:
                repo_name = get_full_repo_name(Path(args.output_dir).name, token=args.hub_token)
            else:
                repo_name = args.hub_model_id
            repo_name = create_repo(repo_name, exist_ok=True)
            repo = Repository(args.output_dir, clone_from=repo_name)

            with open(os.path.join(args.output_dir, ".gitignore"), "w+") as gitignore:
                if "step_*" not in gitignore:
                    gitignore.write("step_*\n")
                if "epoch_*" not in gitignore:
                    gitignore.write("epoch_*\n")
        elif args.output_dir is not None:
            os.makedirs(args.output_dir, exist_ok=True)

    # Load scheduler, tokenizer and models.
    noise_scheduler = DDPMScheduler.from_pretrained(args.pretrained_model_name_or_path, subfolder="scheduler")
    tokenizer = CLIPTokenizer.from_pretrained(
        args.pretrained_model_name_or_path, subfolder="tokenizer", revision=args.revision
    )
    text_encoder = CLIPTextModel.from_pretrained(
        args.pretrained_model_name_or_path, subfolder="text_encoder", revision=args.revision
    )
    vae = AutoencoderKL.from_pretrained(args.pretrained_model_name_or_path, subfolder="vae", revision=args.revision)
    unet = UNet2DConditionModel.from_pretrained(
        args.pretrained_model_name_or_path, subfolder="unet", revision=args.revision
    )
    # freeze parameters of models to save more memory
    unet.requires_grad_(False)
    vae.requires_grad_(False)

    text_encoder.requires_grad_(False)

    # For mixed precision training we cast the text_encoder and vae weights to half-precision
    # as these models are only used for inference, keeping weights in full precision is not required.
    weight_dtype = torch.float32
    if accelerator.mixed_precision == "fp16":
        weight_dtype = torch.float16
    elif accelerator.mixed_precision == "bf16":
        weight_dtype = torch.bfloat16

    # Move unet, vae and text_encoder to device and cast to weight_dtype
    unet.to(accelerator.device, dtype=weight_dtype)
    vae.to(accelerator.device, dtype=weight_dtype)
    text_encoder.to(accelerator.device, dtype=weight_dtype)

<<<<<<< HEAD
    unet.requires_grad_(False)
    vae.requires_grad_(False)
    params_to_freeze = itertools.chain(
        text_encoder.text_model.encoder.parameters(),
        text_encoder.text_model.final_layer_norm.parameters(),
        text_encoder.text_model.embeddings.position_embedding.parameters(),
    )
    for param in params_to_freeze:
      param.requires_grad = False
      
    if args.enable_xformers_memory_efficient_attention:
        if is_xformers_available():
            unet.enable_xformers_memory_efficient_attention()
        else:
            raise ValueError("xformers is not available. Make sure it is installed correctly")

=======
>>>>>>> 589faa8c
    # now we will add new LoRA weights to the attention layers
    # It's important to realize here how many attention weights will be added and of which sizes
    # The sizes of the attention layers consist only of two different variables:
    # 1) - the "hidden_size", which is increased according to `unet.config.block_out_channels`.
    # 2) - the "cross attention size", which is set to `unet.config.cross_attention_dim`.

    # Let's first see how many attention processors we will have to set.
    # For Stable Diffusion, it should be equal to:
    # - down blocks (2x attention layers) * (2x transformer layers) * (3x down blocks) = 12
    # - mid blocks (2x attention layers) * (1x transformer layers) * (1x mid blocks) = 2
    # - up blocks (2x attention layers) * (3x transformer layers) * (3x down blocks) = 18
    # => 32 layers

    # Set correct lora layers
    lora_attn_procs = {}
    for name in unet.attn_processors.keys():
        cross_attention_dim = None if name.endswith("attn1.processor") else unet.config.cross_attention_dim
        if name.startswith("mid_block"):
            hidden_size = unet.config.block_out_channels[-1]
        elif name.startswith("up_blocks"):
            block_id = int(name[len("up_blocks.")])
            hidden_size = list(reversed(unet.config.block_out_channels))[block_id]
        elif name.startswith("down_blocks"):
            block_id = int(name[len("down_blocks.")])
            hidden_size = unet.config.block_out_channels[block_id]

        lora_attn_procs[name] = LoRACrossAttnProcessor(
            hidden_size=hidden_size, cross_attention_dim=cross_attention_dim
        )

    unet.set_attn_processor(lora_attn_procs)

    if args.enable_xformers_memory_efficient_attention:
        if is_xformers_available():
            import xformers

            xformers_version = version.parse(xformers.__version__)
            if xformers_version == version.parse("0.0.16"):
                logger.warn(
                    "xFormers 0.0.16 cannot be used for training in some GPUs. If you observe problems during training, please update xFormers to at least 0.0.17. See https://huggingface.co/docs/diffusers/main/en/optimization/xformers for more details."
                )
            unet.enable_xformers_memory_efficient_attention()
        else:
            raise ValueError("xformers is not available. Make sure it is installed correctly")

    lora_layers = AttnProcsLayers(unet.attn_processors)

    # Enable TF32 for faster training on Ampere GPUs,
    # cf https://pytorch.org/docs/stable/notes/cuda.html#tensorfloat-32-tf32-on-ampere-devices
    if args.allow_tf32:
        torch.backends.cuda.matmul.allow_tf32 = True

    if args.scale_lr:
        args.learning_rate = (
            args.learning_rate * args.gradient_accumulation_steps * args.train_batch_size * accelerator.num_processes
        )

    # Initialize the optimizer
    if args.use_8bit_adam:
        try:
            import bitsandbytes as bnb
        except ImportError:
            raise ImportError(
                "Please install bitsandbytes to use 8-bit Adam. You can do so by running `pip install bitsandbytes`"
            )

        optimizer_cls = bnb.optim.AdamW8bit
    else:
        optimizer_cls = torch.optim.AdamW

    optimizer = optimizer_cls(
        lora_layers.parameters(),
        lr=args.learning_rate,
        betas=(args.adam_beta1, args.adam_beta2),
        weight_decay=args.adam_weight_decay,
        eps=args.adam_epsilon,
    )

    # Get the datasets: you can either provide your own training and evaluation files (see below)
    # or specify a Dataset from the hub (the dataset will be downloaded automatically from the datasets Hub).

    # In distributed training, the load_dataset function guarantees that only one local process can concurrently
    # download the dataset.
    if args.dataset_name is not None:
        # Downloading and loading a dataset from the hub.
        dataset = load_dataset(
            args.dataset_name,
            args.dataset_config_name,
            cache_dir=args.cache_dir,
        )
    else:
        data_files = {}
        if args.train_data_dir is not None:
            data_files["train"] = os.path.join(args.train_data_dir, "**")
        dataset = load_dataset(
            "imagefolder",
            data_files=data_files,
            cache_dir=args.cache_dir,
        )
        # See more about loading custom images at
        # https://huggingface.co/docs/datasets/v2.4.0/en/image_load#imagefolder

    # Preprocessing the datasets.
    # We need to tokenize inputs and targets.
    column_names = dataset["train"].column_names

    # 6. Get the column names for input/target.
    dataset_columns = DATASET_NAME_MAPPING.get(args.dataset_name, None)
    if args.image_column is None:
        image_column = dataset_columns[0] if dataset_columns is not None else column_names[0]
    else:
        image_column = args.image_column
        if image_column not in column_names:
            raise ValueError(
                f"--image_column' value '{args.image_column}' needs to be one of: {', '.join(column_names)}"
            )
    if args.caption_column is None:
        caption_column = dataset_columns[1] if dataset_columns is not None else column_names[1]
    else:
        caption_column = args.caption_column
        if caption_column not in column_names:
            raise ValueError(
                f"--caption_column' value '{args.caption_column}' needs to be one of: {', '.join(column_names)}"
            )

    # Preprocessing the datasets.
    # We need to tokenize input captions and transform the images.
    def tokenize_captions(examples, is_train=True):
        captions = []
        for caption in examples[caption_column]:
            if isinstance(caption, str):
                if args.shuffle_triplets:
                    triplets = caption.split(', ')
                    caption = ", ".join(random.sample(triplets, len(triplets)))
                captions.append(caption)
            elif isinstance(caption, (list, np.ndarray)):
                # take a random caption if there are multiple
                captions.append(random.choice(caption) if is_train else caption[0])
            else:
                raise ValueError(
                    f"Caption column `{caption_column}` should contain either strings or lists of strings."
                )
        inputs = tokenizer(
            captions, max_length=tokenizer.model_max_length, padding="max_length", truncation=True, return_tensors="pt"
        )
        return inputs.input_ids

    # Preprocessing the datasets.
    train_transforms = transforms.Compose(
        [
            transforms.Resize(args.resolution, interpolation=transforms.InterpolationMode.BILINEAR),
            transforms.CenterCrop(args.resolution) if args.center_crop else transforms.RandomCrop(args.resolution),
            transforms.RandomHorizontalFlip() if args.random_flip else transforms.Lambda(lambda x: x),
            transforms.ToTensor(),
            transforms.Normalize([0.5], [0.5]),
        ]
    )

    def preprocess_train(examples):
        images = [image.convert("RGB") for image in examples[image_column]]
        examples["pixel_values"] = [train_transforms(image) for image in images]
        examples["input_ids"] = tokenize_captions(examples)
        return examples

    with accelerator.main_process_first():
        if args.max_train_samples is not None:
            dataset["train"] = dataset["train"].shuffle(seed=args.seed).select(range(args.max_train_samples))
        # Set the training transforms
        train_dataset = dataset["train"].with_transform(preprocess_train)ww

    def collate_fn(examples):
        pixel_values = torch.stack([example["pixel_values"] for example in examples])
        pixel_values = pixel_values.to(memory_format=torch.contiguous_format).float()
        input_ids = torch.stack([example["input_ids"] for example in examples])
        return {"pixel_values": pixel_values, "input_ids": input_ids}

    # DataLoaders creation:
    train_dataloader = torch.utils.data.DataLoader(
        train_dataset,
        shuffle=True,
        collate_fn=collate_fn,
        batch_size=args.train_batch_size,
        num_workers=args.dataloader_num_workers,
    )

    # Scheduler and math around the number of training steps.
    overrode_max_train_steps = False
    num_update_steps_per_epoch = math.ceil(len(train_dataloader) / args.gradient_accumulation_steps)
    if args.max_train_steps is None:
        args.max_train_steps = args.num_train_epochs * num_update_steps_per_epoch
        overrode_max_train_steps = True

    lr_scheduler = get_scheduler(
        args.lr_scheduler,
        optimizer=optimizer,
        num_warmup_steps=args.lr_warmup_steps * args.gradient_accumulation_steps,
        num_training_steps=args.max_train_steps * args.gradient_accumulation_steps,
    )

    # Prepare everything with our `accelerator`.
    lora_layers, optimizer, train_dataloader, lr_scheduler = accelerator.prepare(
        lora_layers, optimizer, train_dataloader, lr_scheduler
    )

    # We need to recalculate our total training steps as the size of the training dataloader may have changed.
    num_update_steps_per_epoch = math.ceil(len(train_dataloader) / args.gradient_accumulation_steps)
    if overrode_max_train_steps:
        args.max_train_steps = args.num_train_epochs * num_update_steps_per_epoch
    # Afterwards we recalculate our number of training epochs
    args.num_train_epochs = math.ceil(args.max_train_steps / num_update_steps_per_epoch)

    # We need to initialize the trackers we use, and also store our configuration.
    # The trackers initializes automatically on the main process.
    if accelerator.is_main_process:
        accelerator.init_trackers("text2image-fine-tune", config=vars(args))

    # Train!
    total_batch_size = args.train_batch_size * accelerator.num_processes * args.gradient_accumulation_steps

    logger.info("***** Running training *****")
    logger.info(f"  Num examples = {len(train_dataset)}")
    logger.info(f"  Num Epochs = {args.num_train_epochs}")
    logger.info(f"  Instantaneous batch size per device = {args.train_batch_size}")
    logger.info(f"  Total train batch size (w. parallel, distributed & accumulation) = {total_batch_size}")
    logger.info(f"  Gradient Accumulation steps = {args.gradient_accumulation_steps}")
    logger.info(f"  Total optimization steps = {args.max_train_steps}")
    global_step = 0
    first_epoch = 0

    # Potentially load in the weights and states from a previous save
    if args.resume_from_checkpoint:
        if args.resume_from_checkpoint != "latest":
            path = os.path.basename(args.resume_from_checkpoint)
        else:
            # Get the most recent checkpoint
            dirs = os.listdir(args.output_dir)
            dirs = [d for d in dirs if d.startswith("checkpoint")]
            dirs = sorted(dirs, key=lambda x: int(x.split("-")[1]))
            path = dirs[-1] if len(dirs) > 0 else None

        if path is None:
            accelerator.print(
                f"Checkpoint '{args.resume_from_checkpoint}' does not exist. Starting a new training run."
            )
            args.resume_from_checkpoint = None
        else:
            accelerator.print(f"Resuming from checkpoint {path}")
            accelerator.load_state(os.path.join(args.output_dir, path))
            global_step = int(path.split("-")[1])

            resume_global_step = global_step * args.gradient_accumulation_steps
            first_epoch = global_step // num_update_steps_per_epoch
            resume_step = resume_global_step % (num_update_steps_per_epoch * args.gradient_accumulation_steps)

    # Only show the progress bar once on each machine.
    progress_bar = tqdm(range(global_step, args.max_train_steps), disable=not accelerator.is_local_main_process)
    progress_bar.set_description("Steps")

    for epoch in range(first_epoch, args.num_train_epochs):
        unet.train()
        train_loss = 0.0
        for step, batch in enumerate(train_dataloader):
            # Skip steps until we reach the resumed step
            if args.resume_from_checkpoint and epoch == first_epoch and step < resume_step:
                if step % args.gradient_accumulation_steps == 0:
                    progress_bar.update(1)
                continue

            with accelerator.accumulate(unet):
                # Convert images to latent space
                latents = vae.encode(batch["pixel_values"].to(dtype=weight_dtype)).latent_dist.sample()

                latents = latents * vae.config.scaling_factor

                # Sample noise that we'll add to the latents
                noise = torch.randn_like(latents)
                bsz = latents.shape[0]
                # Sample a random timestep for each image
                timesteps = torch.randint(0, noise_scheduler.num_train_timesteps, (bsz,), device=latents.device)
                timesteps = timesteps.long()

                # Add noise to the latents according to the noise magnitude at each timestep
                # (this is the forward diffusion process)
                noisy_latents = noise_scheduler.add_noise(latents, noise, timesteps)

                # Get the text embedding for conditioning
                encoder_hidden_states = text_encoder(batch["input_ids"])[0]

                # Get the target for loss depending on the prediction type
                if noise_scheduler.config.prediction_type == "epsilon":
                    target = noise
                elif noise_scheduler.config.prediction_type == "v_prediction":
                    target = noise_scheduler.get_velocity(latents, noise, timesteps)
                else:
                    raise ValueError(f"Unknown prediction type {noise_scheduler.config.prediction_type}")

                # Predict the noise residual and compute loss
                model_pred = unet(noisy_latents, timesteps, encoder_hidden_states).sample
                loss = F.mse_loss(model_pred.float(), target.float(), reduction="mean")

                # Gather the losses across all processes for logging (if we use distributed training).
                avg_loss = accelerator.gather(loss.repeat(args.train_batch_size)).mean()
                train_loss += avg_loss.item() / args.gradient_accumulation_steps

                # Backpropagate
                accelerator.backward(loss)
                if accelerator.sync_gradients:
                    params_to_clip = lora_layers.parameters()
                    accelerator.clip_grad_norm_(params_to_clip, args.max_grad_norm)
                optimizer.step()
                lr_scheduler.step()
                optimizer.zero_grad()

            # Checks if the accelerator has performed an optimization step behind the scenes
            if accelerator.sync_gradients:
                progress_bar.update(1)
                global_step += 1
                accelerator.log({"train_loss": train_loss}, step=global_step)
                train_loss = 0.0

                if global_step % args.checkpointing_steps == 0:
                    if accelerator.is_main_process:
                        save_path = os.path.join(args.output_dir, f"checkpoint-{global_step}")
                        accelerator.save_state(save_path)
                        logger.info(f"Saved state to {save_path}")

            logs = {"step_loss": loss.detach().item(), "lr": lr_scheduler.get_last_lr()[0]}
            progress_bar.set_postfix(**logs)

            if global_step >= args.max_train_steps:
                break

        if accelerator.is_main_process:
            if args.validation_prompt is not None and epoch % args.validation_epochs == 0:
                logger.info(
                    f"Running validation... \n Generating {args.num_validation_images} images with prompt:"
                    f" {args.validation_prompt}."
                )
                # create pipeline
                pipeline = DiffusionPipeline.from_pretrained(
                    args.pretrained_model_name_or_path,
                    unet=accelerator.unwrap_model(unet),
                    revision=args.revision,
                    torch_dtype=weight_dtype,
                )
                pipeline = pipeline.to(accelerator.device)
                pipeline.set_progress_bar_config(disable=True)

                # run inference
                generator = torch.Generator(device=accelerator.device).manual_seed(args.seed)
                images = []
                for _ in range(args.num_validation_images):
                    images.append(
                        pipeline(args.validation_prompt, num_inference_steps=30, generator=generator).images[0]
                    )

                if accelerator.is_main_process:
                    for tracker in accelerator.trackers:
                        if tracker.name == "tensorboard":
                            np_images = np.stack([np.asarray(img) for img in images])
                            tracker.writer.add_images("validation", np_images, epoch, dataformats="NHWC")
                        if tracker.name == "wandb":
                            tracker.log(
                                {
                                    "validation": [
                                        wandb.Image(image, caption=f"{i}: {args.validation_prompt}")
                                        for i, image in enumerate(images)
                                    ]
                                }
                            )

                del pipeline
                torch.cuda.empty_cache()

    # Save the lora layers
    accelerator.wait_for_everyone()
    if accelerator.is_main_process:
        unet = unet.to(torch.float32)
        unet.save_attn_procs(args.output_dir)

        if args.push_to_hub:
            save_model_card(
                repo_name,
                images=images,
                base_model=args.pretrained_model_name_or_path,
                dataset_name=args.dataset_name,
                repo_folder=args.output_dir,
            )
            repo.push_to_hub(commit_message="End of training", blocking=False, auto_lfs_prune=True)

    # Final inference
    # Load previous pipeline
    pipeline = DiffusionPipeline.from_pretrained(
        args.pretrained_model_name_or_path, revision=args.revision, torch_dtype=weight_dtype
    )
    pipeline = pipeline.to(accelerator.device)

    # load attention processors
    pipeline.unet.load_attn_procs(args.output_dir)

    # run inference
    generator = torch.Generator(device=accelerator.device).manual_seed(args.seed)
    images = []
    for _ in range(args.num_validation_images):
        images.append(pipeline(args.validation_prompt, num_inference_steps=30, generator=generator).images[0])

    if accelerator.is_main_process:
        for tracker in accelerator.trackers:
            if tracker.name == "tensorboard":
                np_images = np.stack([np.asarray(img) for img in images])
                tracker.writer.add_images("test", np_images, epoch, dataformats="NHWC")
            if tracker.name == "wandb":
                tracker.log(
                    {
                        "test": [
                            wandb.Image(image, caption=f"{i}: {args.validation_prompt}")
                            for i, image in enumerate(images)
                        ]
                    }
                )

    accelerator.end_training()


if __name__ == "__main__":
    main()<|MERGE_RESOLUTION|>--- conflicted
+++ resolved
@@ -452,7 +452,6 @@
     vae.to(accelerator.device, dtype=weight_dtype)
     text_encoder.to(accelerator.device, dtype=weight_dtype)
 
-<<<<<<< HEAD
     unet.requires_grad_(False)
     vae.requires_grad_(False)
     params_to_freeze = itertools.chain(
@@ -469,8 +468,6 @@
         else:
             raise ValueError("xformers is not available. Make sure it is installed correctly")
 
-=======
->>>>>>> 589faa8c
     # now we will add new LoRA weights to the attention layers
     # It's important to realize here how many attention weights will be added and of which sizes
     # The sizes of the attention layers consist only of two different variables:
